--- conflicted
+++ resolved
@@ -401,24 +401,9 @@
 
 
 def main() -> None:
-<<<<<<< HEAD
-    """Run the train by downloading dataset, run train, and upload model."""
-    if os.path.exists(MOUNTED_CONFIG_PATH):
-        config_file = MOUNTED_CONFIG_PATH
-        print("Loading mounted config")
-    else:
-        config_file = DEFAULT_STATIC_CONFIG_PATH
-        print("Loading default config")
-    with open(file=config_file, encoding="utf-8") as f:
-        config = yaml.safe_load(f)
-
-=======
     """Execute the main training loop."""
     dump_envs()
     config = load_config()
-    print("Loading dataset")
-    train_split, val_split, test_split = fetch_dataset(config)
->>>>>>> eab96817
     print("Loading model")
     model, tokenizer = load_model(config)
     print("Loading dataset")
